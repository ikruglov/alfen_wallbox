--- conflicted
+++ resolved
@@ -354,145 +354,6 @@
     def __get_url(self, action):
         return "https://{}/api/{}".format(self.host, action)
 
-
-<<<<<<< HEAD
-=======
-class AlfenStatus:
-    def __init__(self, response, prev_status):
-        for prop in response["properties"]:
-            _LOGGER.debug("Prop")
-            _LOGGER.debug(prop)
-
-            if prop["id"] == "2060_0":
-                self.uptime = max(0, prop["value"] / 1000 * 60)
-            elif prop["id"] == "2056_0":
-                self.bootups = prop["value"]
-            elif prop["id"] == "2221_3":
-                self.voltage_l1 = round(prop["value"], 2)
-            elif prop["id"] == "2221_4":
-                self.voltage_l2 = round(prop["value"], 2)
-            elif prop["id"] == "2221_5":
-                self.voltage_l3 = round(prop["value"], 2)
-            elif prop["id"] == "2221_A":
-                self.current_l1 = round(prop["value"], 2)
-            elif prop["id"] == "2221_B":
-                self.current_l2 = round(prop["value"], 2)
-            elif prop["id"] == "2221_C":
-                self.current_l3 = round(prop["value"], 2)
-            elif prop["id"] == "2221_16":
-                self.active_power_total = round(prop["value"], 2)
-            elif prop["id"] == "2201_0":
-                self.temperature = round(prop["value"], 2)
-            elif prop["id"] == "2501_2":
-                self.status = prop["value"]
-            elif prop["id"] == "2221_22":
-                self.meter_reading = round((prop["value"] / 1000), 2)
-            elif prop["id"] == "2129_0":
-                self.current_limit = prop["value"]
-            elif prop["id"] == "2126_0":
-                self.auth_mode = self.auth_mode_as_str(prop["value"])
-            elif prop["id"] == "2068_0":
-                self.alb_safe_current = prop["value"]
-            elif prop["id"] == "2069_0":
-                self.alb_phase_connection = prop["value"]
-            elif prop["id"] == "2062_0":
-                self.max_station_current = prop["value"]
-            elif prop["id"] == "2064_0":
-                self.load_balancing_mode = prop["value"]
-            elif prop["id"] == "212B_0":
-                self.main_static_lb_max_current = round(prop["value"], 2)
-            elif prop["id"] == "212D_0":
-                self.main_active_lb_max_current = round(prop["value"], 2)
-            elif prop["id"] == "2185_0":
-                self.enable_phase_switching = self.enable_phase_switching_as_str(prop["value"])
-            elif prop["id"] == "2053_0":
-                self.charging_box_identifier = prop["value"]
-            elif prop["id"] == "2057_0":
-                self.boot_reason = prop["value"]
-            elif prop["id"] == "2067_0":
-                self.max_smart_meter_current = prop["value"]
-            elif prop["id"] == "212F_1":
-                self.p1_measurements_1 = round(prop["value"], 2)
-            elif prop["id"] == "212F_2":
-                self.p1_measurements_2 = round(prop["value"], 2)
-            elif prop["id"] == "212F_3":
-                self.p1_measurements_3 = round(prop["value"], 2)
-            elif prop["id"] == "2100_0":
-                self.gprs_apn_name = prop["value"]
-            elif prop["id"] == "2101_0":
-                self.gprs_apn_user = prop["value"]
-            elif prop["id"] == "2102_0":
-                self.gprs_apn_password = prop["value"]
-            elif prop["id"] == "2104_0":
-                self.gprs_sim_imsi = prop["value"]
-            elif prop["id"] == "2105_0":
-                self.gprs_sim_iccid = prop["value"]
-            elif prop["id"] == "2112_0":
-                self.gprs_provider = prop["value"]
-            elif prop["id"] == "2104_0":
-                self.p1_measurements_3 = prop["value"]
-            elif prop["id"] == "2071_1":
-                self.comm_bo_url_wired_server_domain_and_port = prop["value"]
-            elif prop["id"] == "2071_2":
-                self.comm_bo_url_wired_server_path = prop["value"]
-            elif prop["id"] == "2072_1":
-                self.comm_dhcp_address_1 = prop["value"]
-            elif prop["id"] == "2073_1":
-                self.comm_netmask_address_1 = prop["value"]
-            elif prop["id"] == "2074_1":
-                self.comm_gateway_address_1 = prop["value"]
-            elif prop["id"] == "2075_1":
-                self.comm_ip_address_1 = prop["value"]
-            elif prop["id"] == "2076_0":
-                self.comm_bo_short_name = prop["value"]
-            elif prop["id"] == "2078_1":
-                self.comm_bo_url_gprs_server_domain_and_port = prop["value"]
-            elif prop["id"] == "2078_2":
-                self.comm_bo_url_gprs_server_path = prop["value"]
-            elif prop["id"] == "2079_1":
-                self.comm_gprs_dns_1 = prop["value"]
-            elif prop["id"] == "207A_1":
-                self.comm_dhcp_address_2 = prop["value"]
-            elif prop["id"] == "207B_1":
-                self.comm_netmask_address_2 = prop["value"]
-            elif prop["id"] == "207C_1":
-                self.comm_gateway_address_2 = prop["value"]
-            elif prop["id"] == "207D_1":
-                self.comm_ip_address_2 = prop["value"]
-            elif prop["id"] == "207E_1":
-                self.comm_wired_dns_1 = prop["value"]
-            elif prop["id"] == "207F_1":
-                self.comm_wired_dns_2 = prop["value"]
-            elif prop["id"] == "2080_1":
-                self.comm_gprs_dns_2 = prop["value"]
-            elif prop["id"] == "2081_0":
-                self.comm_protocol_name = prop["value"]
-            elif prop["id"] == "2082_0":
-                self.comm_protocol_version = prop["value"]
-            elif prop["id"] == "2110_0":
-                self.gprs_signal_strength = prop["value"]
-            elif prop["id"] == "3280_1":
-                self.lb_solar_charging_mode = self.solar_charging_mode(prop["value"])
-            elif prop["id"] == "3280_2":
-                self.lb_solar_charging_green_share = prop["value"]
-            elif prop["id"] == "3280_3":
-                self.lb_solar_charging_comfort_level = prop["value"]
-            elif prop["id"] == "3280_4":
-                self.lb_solar_charging_boost = prop["value"]
-
-    def auth_mode_as_str(self, code):
-        switcher = {0: "Plug and Charge", 2: "RFID"}
-        return switcher.get(code, "Unknown")
-
-    def solar_charging_mode(self, code):
-        switcher = {0: "Disable", 1: "Comfort", 2: "Green"}
-        return switcher.get(code, "Unknown")
-
-    def enable_phase_switching_as_str(self, code):
-        switcher = {0: "Disabled", 1: "Enabled"}
-        return switcher.get(code, "Unknown")
-
->>>>>>> 01ecdff0
 class AlfenDeviceInfo:
     def __init__(self, response) -> None:
         self.identity = response["Identity"]
